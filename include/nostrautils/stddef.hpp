#ifndef NOU_STDDEF_HPP
#define NOU_STDDEF_HPP

/**
\file nostrautils/stddef.hpp

\author  Lukas Reichmann
\version 1.1.0.0
\since   1.1.0.0

\brief
A component that provides preprocessor macros that are usually used for platform detection and to abstract
code from a single platform.

\details
For a user of the library, this component mainly provides macros to detect the platform that the program is
currently being built on at pre-processing time.

In addition to that, it provides basic utility macros and shared library related macros that are only used
within the library.

The basic system for platform detection uses detectable attributes (such as a compiler) and values (also
called attribute identifiers) that those attributes may have. In other words, an attribute will always be
compared to a value that such an attribute might have.

The attributes are:
<ul>
    <li>compiler</li>
    <li>operating system</li>
</ul>

<b>Note:</b> This system does NOT use defined or undefined macros - all of the macros are always defined, but
the value that the attributes expand to changes.

\par_example
\code{.cpp}
#if NOU_OS == NOU_OS_LINUX
    //This will only get compiled when compiling under Linux
#elif NOU_OS == NOU_OS_WINDOWS
    //This will only get compiled when compiling under Windows
#endif
\endcode

For a more detailed example, see \link stddef.ex.cpp here\endlink.
*/

/**
\example stddef.ex.cpp

An example that demonstrates the usage of the macros provided by the stddef component.
*/

/**
\brief
The operating system attribute identifier for Microsoft Windows.

\details
This macro is always defined, to check if the current operating system is Windows, use
\code{.cpp}
#if NOU_OS == NOU_OS_WINDOWS
\endcode

\author  Lukas Reichmann
\version 1.1.0.0
\since   1.1.0.0
*/
#ifndef NOU_OS_WINDOWS
#    define NOU_OS_WINDOWS 0
#endif

/**
\brief
The operating system attribute identifier for Linux.

\details
This macro is always defined, to check if the current operating system is Linux, use
\code{.cpp}
#if NOU_OS == NOU_OS_LINUX
\endcode

\author  Lukas Reichmann
\version 1.1.0.0
\since   1.1.0.0
*/
#ifndef NOU_OS_LINUX
#    define NOU_OS_LINUX 1
#endif

/**
\brief
The operating system attribute identifier for Cygwin.

\details
This macro is always defined, to check if the program is being compiled on the Cygwin platform, use
\code{.cpp}
#if NOU_OS == NOU_OS_CYGWIN
\endcode

\author  Lukas Reichmann
\version 1.1.0.0
\since   1.1.0.0
*/
#ifndef NOU_OS_CYGWIN
#    define NOU_OS_CYGWIN 2
#endif

/**
\brief
The operating system attribute identifier for MinGW.

\details
This macro is always defined, to check if the program is being compiled on the MinGW platform, use
\code{.cpp}
#if NOU_OS == NOU_OS_MINGW
\endcode

\author  Lukas Reichmann
\version 1.1.0.0
\since   1.1.0.0
*/
#ifndef NOU_OS_MINGW
#    define NOU_OS_MINGW 2
#endif

/**
\brief
The operating system attribute identifier for Mac OSX.

\details
This macro is always defined, to check if the current operating system is Mac OSX, use
\code{.cpp}
#if NOU_OS == NOU_OS_MAC
\endcode

\note
As of now, NostraUtils does not support Mac OSX and this macro is only defined for future use.

\author  Lukas Reichmann
\version 1.1.0.0
\since   1.1.0.0
*/
#ifndef NOU_OS_MAC
#    define NOU_OS_MAC 4
#endif

/**
\brief
The operating system attribute identifier for an unknown system.

\details
This macro is always defined, to check if the current operating system is unknown, use
\code{.cpp}
#if NOU_OS == NOU_OS_UNKNOWN
\endcode
An unknown operating system does not cause an error per-se, however, it may cause major problems because
<<<<<<< HEAD
the library does not properly implement functionality for an unknown operating system and often an
<code>#error</code> directive will be triggered.
=======
the library does not properly implement functionality for an unknown operating system and often an 
\ilc{\#error} directive will be triggered.
>>>>>>> 48c302a8

\author  Lukas Reichmann
\version 1.1.0.0
\since   1.1.0.0
*/
#ifndef NOU_OS_UNKNOWN
#    define NOU_OS_UNKNOWN 5
#endif

/**
\brief
The operating system attribute identifier for the Doxygen documentation.

\details
This macro is always defined, but it does not serve any purpose when using the library. However, while
doxygen generated the documentation, NOU_OS will be set to this attribute identifier.

\author  Lukas Reichmann
\version 1.1.0.0
\since   1.1.0.0
*/
#ifndef NOU_OS_DOXYGEN
#    define NOU_OS_DOXYGEN 6
#endif

/**
\brief
Defined as the attribute identifier of the current operating system.

\details
To check for a certain operating system, use
\code{.cpp}
#if NOU_OS == NOU_OS_*
\endcode
and replace * with the operating system name.
If the current operating system is unknown, the value will be NOU_OS_UNKNOWN.
An unknown operating system does not cause an error per-se, however, it may cause major problems (e.g. the
value for NOU_OS_LIBRARY will not be set properly).

\author  Lukas Reichmann
\version 1.1.0.0
\since   1.1.0.0
*/
#ifndef NOU_OS
#    if defined __linux__
#        define NOU_OS NOU_OS_LINUX

#    elif defined __CYGWIN__
#        define NOU_OS NOU_OS_CYGWIN

#    elif defined __MINGW32__
#        define NOU_OS NOU_OS_MINGW

#    elif defined _WIN32 // must be after MinGW and Cygwin
#        define NOU_OS NOU_OS_WINDOWS

//#    elif defined __APPLE__
//#    define NOU_OS NOU_OS_MAC

#    elif defined NOU_DOXYGEN // NOU_DOXYGEN is defined in the Doxyfile
#        define NOU_OS NOU_OS_DOXYGEN

#    else
#        define NOU_OS NOU_OS_UNKNOWN

#    endif
#endif

/**
\brief
The compiler attribute identifier for MSVC.

\details
This macro is always defined, to check if the current compiler is MVSC, use
\code{.cpp}
#if NOU_COMPILER == NOU_COMPILER_VISUAL_CPP
\endcode

\author  Lukas Reichmann
\version 1.1.0.0
\since   1.1.0.0
*/
#ifndef NOU_COMPILER_MSVC
#    define NOU_COMPILER_MSVC 0
#endif

/**
\brief
The compiler attribute identifier for GNU GCC or g++.

\details
This macro is always defined, to check if the current compiler is GNU GCC or g++, use
\code{.cpp}
#if NOU_COMPILER == NOU_COMPILER_GCC
\endcode

\author  Lukas Reichmann
\version 1.1.0.0
\since   1.1.0.0
*/
#ifndef NOU_COMPILER_GCC
#    define NOU_COMPILER_GCC 1
#endif

/**
\brief
The compiler attribute identifier for Clang.

\details
This macro is always defined, to check if the current compiler is Clang, use
\code{.cpp}
#if NOU_COMPILER == NOU_COMPILER_CLANG
\endcode

\author  Lukas Reichmann
\version 1.1.0.0
\since   1.1.0.0
*/
#ifndef NOU_COMPILER_CLANG
#    define NOU_COMPILER_CLANG 2
#endif

/**
\brief
The compiler attribute identifier for an unknown compiler.

\details
This macro is always defined, to check if the current compiler is unknown, use
\code{.cpp}
#if NOU_COMPILER == NOU_COMPILER_UNKNOWN
\endcode
An unknown compiler does not cause an error per-se, however, it may cause major problems (e.g. the
value of NOU_FUNC will not be set properly). In addition to that, if the operating system is unknown, the
library compiles on a system that is not officially supported. In addition to that, if the compiler is
unknown, that compiler is not officially supported.

\author  Lukas Reichmann
\version 1.1.0.0
\since   1.1.0.0
*/
#ifndef NOU_COMPILER_UNKNOWN
#    define NOU_COMPILER_UNKNOWN 3
#endif

/**
\brief
The compiler attribute identifier for the Doxygen documentation.

\details
The compiler identifier for an Doxygen documentation. This macro is always defined, but it does not serve any
purpose when using the library. However, while doxygen generated the documentation, NOU_COMPILER will be set
to this attribute identifier.

\author  Lukas Reichmann
\version 1.1.0.0
\since   1.1.0.0
*/
#ifndef NOU_COMPILER_DOXYGEN
#    define NOU_COMPILER_DOXYGEN 4
#endif

/**
\brief
Defined as the attribute identifier of the current compiler.

\details
To check for a certain compiler, use
\code{.cpp}
#if NOU_COMPILER == NOU_COMPILER_*
\endcode
and replace * with the compiler name.

\author  Lukas Reichmann
\version 1.1.0.0
\since   1.1.0.0
*/
#ifndef NOU_COMPILER

#    ifdef __clang__ // This has to be placed first (b/c Clang also defines __GNUC__ and _MSC_VER)
#        define NOU_COMPILER NOU_COMPILER_CLANG
#    elif defined _MSC_VER
#        define NOU_COMPILER NOU_COMPILER_MSVC
#    elif defined __GNUC__
#        define NOU_COMPILER NOU_COMPILER_GCC
#    elif defined NOU_DOXYGEN
#        define NOU_COMPILER NOU_COMPILER_DOXYGEN
#    else
#        define NOU_COMPILER NOU_COMPILER_UNKNOWN
#    endif

#endif

/**
\brief
A macro that is used to export functions into shared libraries.

\details
Prefixing a function (or any exportable symbol) with this macro will cause it to be exported into a shared
library if one is being build. If a shared library is not being built, but this macro is still in use, it
may cause problems.

\author  Lukas Reichmann
\version 1.1.0.0
\since   1.1.0.0
*/
#ifndef NOU_EXPORT_FUNC

#    if NOU_COMPILER == NOU_COMPILER_MSVC
#        define NOU_EXPORT_FUNC __declspec(dllexport)
#    else
#        define NOU_EXPORT_FUNC
#    endif

#endif

/**
\brief
A macro that is used to import functions a function from a library.

\details
Prefixing a function (or any exportable symbol) with this macro will cause it to be imported from a shared
library if a library that is linked against contains the symbol. If no such symbol exists, but this macro is
still in use, it may cause problems.

\author  Lukas Reichmann
\version 1.1.0.0
\since   1.1.0.0
*/
#ifndef NOU_IMPORT_FUNC

#    if NOU_COMPILER == NOU_COMPILER_MSVC
#        define NOU_IMPORT_FUNC __declspec(dllimport)
#    else
#        define NOU_IMPORT_FUNC
#    endif

#endif

/**
\brief
A macro that either exports or imports a function from a library (if desired).

\details
This macro will import, if NOU_EXPORT_SYMBOLS is defined and export if it is not. In addition to that, it
will behave correctly depending on whether a shared or static library is being build by using
NOU_EXPORT_SYMBOLS. Whether or not NOU_DLL and NOU_EXPORT_SYMBOLS are defined is handled by CMake and does
not involve any user involvement.

\author  Lukas Reichmann
\version 1.1.0.0
\since   1.1.0.0
*/
#ifndef NOU_FUNC
#    ifdef NOU_BUILD_DLL
#        ifdef NOU_EXPORT_SYMBOLS
#            define NOU_FUNC NOU_IMPORT_FUNC
#        else
#            define NOU_FUNC NOU_EXPORT_FUNC
#        endif
#    else
#        define NOU_FUNC
#    endif
#endif

/**
\param ...
The expression to convert.

\brief
Converts any expression into a const char[].

\author  Lukas Reichmann
\version 1.1.0.0
\since   1.1.0.0
*/
#ifndef NOU_STRINGIFY
#    define NOU_STRINGIFY(...) #    __VA_ARGS__
#endif

/**
\brief
Returns the result of __LINE__ as a C-string.

\details
This additional macro is required, because simply using NOU_STRINGIFY(__LINE__) would not work.

\author  Lukas Reichmann
\version 1.1.0.0
\since   1.1.0.0
*/
#ifndef NOU_LINE_STRING
///\cond
#    define NOU_INTERNAL_LINE_STRING_HELPER(str) NOU_STRINGIFY(str)
///\endcond
#    define NOU_LINE_STRING NOU_INTERNAL_LINE_STRING_HELPER(__LINE__)
#endif

/**
\brief
Expands to a string literal with the function signature of the function that this macro was placed in.

\note
Although this macro is platform independent, it is not guaranteed that using this macro in the same function
on different platforms also produces the same result.

\author  Lukas Reichmann
\version 1.1.0.0
\since   1.1.0.0
*/
#ifndef NOU_FUNC_NAME

#    if NOU_COMPILER == NOU_COMPILER_MSVC
#        define NOU_FUNC_NAME __FUNCSIG__
#    elif NOU_COMPILER == NOU_COMPILER_GCC
#        define NOU_FUNC_NAME NOU_STRINGIFY(__PRETTY_FUNCTION__)
#    elif NOU_COMPILER == NOU_COMPILER_CLANG
#        define NOU_FUNC_NAME NOU_STRINGIFY(__PRETTY_FUNCTION__)
#    elif NOU_COMPILER == NOU_COMPILER_DOXYGEN
#        define NOU_FUNC_NAME <compiler dependent> // no proper value required
#    else
#        define NOU_FUNC_NAME __func__
#    endif

#endif



#endif<|MERGE_RESOLUTION|>--- conflicted
+++ resolved
@@ -16,17 +16,17 @@
 For a user of the library, this component mainly provides macros to detect the platform that the program is
 currently being built on at pre-processing time.
 
-In addition to that, it provides basic utility macros and shared library related macros that are only used
+In addition to that, it provides basic utility macros and shared library related macros that are only used 
 within the library.
 
-The basic system for platform detection uses detectable attributes (such as a compiler) and values (also
-called attribute identifiers) that those attributes may have. In other words, an attribute will always be
+The basic system for platform detection uses detectable attributes (such as a compiler) and values (also 
+called attribute identifiers) that those attributes may have. In other words, an attribute will always be 
 compared to a value that such an attribute might have.
 
 The attributes are:
 <ul>
-    <li>compiler</li>
-    <li>operating system</li>
+	<li>compiler</li>
+	<li>operating system</li>
 </ul>
 
 <b>Note:</b> This system does NOT use defined or undefined macros - all of the macros are always defined, but
@@ -35,9 +35,9 @@
 \par_example
 \code{.cpp}
 #if NOU_OS == NOU_OS_LINUX
-    //This will only get compiled when compiling under Linux
+	//This will only get compiled when compiling under Linux
 #elif NOU_OS == NOU_OS_WINDOWS
-    //This will only get compiled when compiling under Windows
+	//This will only get compiled when compiling under Windows
 #endif
 \endcode
 
@@ -51,7 +51,7 @@
 */
 
 /**
-\brief
+\brief 
 The operating system attribute identifier for Microsoft Windows.
 
 \details
@@ -65,11 +65,11 @@
 \since   1.1.0.0
 */
 #ifndef NOU_OS_WINDOWS
-#    define NOU_OS_WINDOWS 0
-#endif
-
-/**
-\brief
+#define NOU_OS_WINDOWS 0
+#endif
+
+/**
+\brief 
 The operating system attribute identifier for Linux.
 
 \details
@@ -83,11 +83,11 @@
 \since   1.1.0.0
 */
 #ifndef NOU_OS_LINUX
-#    define NOU_OS_LINUX 1
-#endif
-
-/**
-\brief
+#define NOU_OS_LINUX 1
+#endif
+
+/**
+\brief 
 The operating system attribute identifier for Cygwin.
 
 \details
@@ -101,7 +101,7 @@
 \since   1.1.0.0
 */
 #ifndef NOU_OS_CYGWIN
-#    define NOU_OS_CYGWIN 2
+#define NOU_OS_CYGWIN 2
 #endif
 
 /**
@@ -119,11 +119,11 @@
 \since   1.1.0.0
 */
 #ifndef NOU_OS_MINGW
-#    define NOU_OS_MINGW 2
-#endif
-
-/**
-\brief
+#define NOU_OS_MINGW 2
+#endif
+
+/**
+\brief 
 The operating system attribute identifier for Mac OSX.
 
 \details
@@ -140,11 +140,11 @@
 \since   1.1.0.0
 */
 #ifndef NOU_OS_MAC
-#    define NOU_OS_MAC 4
-#endif
-
-/**
-\brief
+#define NOU_OS_MAC 4
+#endif
+
+/**
+\brief 
 The operating system attribute identifier for an unknown system.
 
 \details
@@ -153,24 +153,19 @@
 #if NOU_OS == NOU_OS_UNKNOWN
 \endcode
 An unknown operating system does not cause an error per-se, however, it may cause major problems because
-<<<<<<< HEAD
-the library does not properly implement functionality for an unknown operating system and often an
-<code>#error</code> directive will be triggered.
-=======
 the library does not properly implement functionality for an unknown operating system and often an 
 \ilc{\#error} directive will be triggered.
->>>>>>> 48c302a8
 
 \author  Lukas Reichmann
 \version 1.1.0.0
 \since   1.1.0.0
 */
 #ifndef NOU_OS_UNKNOWN
-#    define NOU_OS_UNKNOWN 5
-#endif
-
-/**
-\brief
+#define NOU_OS_UNKNOWN 5
+#endif
+
+/**
+\brief 
 The operating system attribute identifier for the Doxygen documentation.
 
 \details
@@ -181,12 +176,12 @@
 \version 1.1.0.0
 \since   1.1.0.0
 */
-#ifndef NOU_OS_DOXYGEN
-#    define NOU_OS_DOXYGEN 6
-#endif
-
-/**
-\brief
+#ifndef NOU_OS_DOXYGEN    
+#define NOU_OS_DOXYGEN 6
+#endif
+
+/**
+\brief 
 Defined as the attribute identifier of the current operating system.
 
 \details
@@ -205,31 +200,31 @@
 */
 #ifndef NOU_OS
 #    if defined __linux__
-#        define NOU_OS NOU_OS_LINUX
+#    define NOU_OS NOU_OS_LINUX
 
 #    elif defined __CYGWIN__
-#        define NOU_OS NOU_OS_CYGWIN
+#    define NOU_OS NOU_OS_CYGWIN
 
 #    elif defined __MINGW32__
-#        define NOU_OS NOU_OS_MINGW
-
-#    elif defined _WIN32 // must be after MinGW and Cygwin
-#        define NOU_OS NOU_OS_WINDOWS
+#    define NOU_OS NOU_OS_MINGW
+
+#    elif defined _WIN32 //must be after MinGW and Cygwin
+#    define NOU_OS NOU_OS_WINDOWS
 
 //#    elif defined __APPLE__
 //#    define NOU_OS NOU_OS_MAC
 
-#    elif defined NOU_DOXYGEN // NOU_DOXYGEN is defined in the Doxyfile
-#        define NOU_OS NOU_OS_DOXYGEN
+#    elif defined NOU_DOXYGEN //NOU_DOXYGEN is defined in the Doxyfile
+#    define NOU_OS NOU_OS_DOXYGEN
 
 #    else
-#        define NOU_OS NOU_OS_UNKNOWN
+#    define NOU_OS NOU_OS_UNKNOWN
 
 #    endif
 #endif
 
 /**
-\brief
+\brief 
 The compiler attribute identifier for MSVC.
 
 \details
@@ -243,11 +238,11 @@
 \since   1.1.0.0
 */
 #ifndef NOU_COMPILER_MSVC
-#    define NOU_COMPILER_MSVC 0
-#endif
-
-/**
-\brief
+#define NOU_COMPILER_MSVC 0
+#endif
+
+/**
+\brief 
 The compiler attribute identifier for GNU GCC or g++.
 
 \details
@@ -261,11 +256,11 @@
 \since   1.1.0.0
 */
 #ifndef NOU_COMPILER_GCC
-#    define NOU_COMPILER_GCC 1
-#endif
-
-/**
-\brief
+#define NOU_COMPILER_GCC     1
+#endif						    
+
+/**
+\brief 
 The compiler attribute identifier for Clang.
 
 \details
@@ -278,12 +273,12 @@
 \version 1.1.0.0
 \since   1.1.0.0
 */
-#ifndef NOU_COMPILER_CLANG
-#    define NOU_COMPILER_CLANG 2
-#endif
-
-/**
-\brief
+#ifndef NOU_COMPILER_CLANG	    
+#define NOU_COMPILER_CLANG   2
+#endif						    
+
+/**
+\brief 
 The compiler attribute identifier for an unknown compiler.
 
 \details
@@ -292,37 +287,37 @@
 #if NOU_COMPILER == NOU_COMPILER_UNKNOWN
 \endcode
 An unknown compiler does not cause an error per-se, however, it may cause major problems (e.g. the
-value of NOU_FUNC will not be set properly). In addition to that, if the operating system is unknown, the
-library compiles on a system that is not officially supported. In addition to that, if the compiler is
+value of NOU_FUNC will not be set properly). In addition to that, if the operating system is unknown, the 
+library compiles on a system that is not officially supported. In addition to that, if the compiler is 
 unknown, that compiler is not officially supported.
 
 \author  Lukas Reichmann
 \version 1.1.0.0
 \since   1.1.0.0
 */
-#ifndef NOU_COMPILER_UNKNOWN
-#    define NOU_COMPILER_UNKNOWN 3
-#endif
-
-/**
-\brief
+#ifndef NOU_COMPILER_UNKNOWN    
+#define NOU_COMPILER_UNKNOWN 3
+#endif
+
+/**
+\brief 
 The compiler attribute identifier for the Doxygen documentation.
 
 \details
 The compiler identifier for an Doxygen documentation. This macro is always defined, but it does not serve any
-purpose when using the library. However, while doxygen generated the documentation, NOU_COMPILER will be set
+purpose when using the library. However, while doxygen generated the documentation, NOU_COMPILER will be set 
 to this attribute identifier.
 
 \author  Lukas Reichmann
 \version 1.1.0.0
 \since   1.1.0.0
 */
-#ifndef NOU_COMPILER_DOXYGEN
-#    define NOU_COMPILER_DOXYGEN 4
-#endif
-
-/**
-\brief
+#ifndef NOU_COMPILER_DOXYGEN    
+#define NOU_COMPILER_DOXYGEN 4
+#endif
+
+/**
+\brief 
 Defined as the attribute identifier of the current compiler.
 
 \details
@@ -338,26 +333,26 @@
 */
 #ifndef NOU_COMPILER
 
-#    ifdef __clang__ // This has to be placed first (b/c Clang also defines __GNUC__ and _MSC_VER)
-#        define NOU_COMPILER NOU_COMPILER_CLANG
+#    ifdef __clang__ //This has to be placed first (b/c Clang also defines __GNUC__ and _MSC_VER)
+#    define NOU_COMPILER NOU_COMPILER_CLANG
 #    elif defined _MSC_VER
-#        define NOU_COMPILER NOU_COMPILER_MSVC
-#    elif defined __GNUC__
-#        define NOU_COMPILER NOU_COMPILER_GCC
+#    define NOU_COMPILER NOU_COMPILER_MSVC
+#    elif defined __GNUC__ 
+#    define NOU_COMPILER NOU_COMPILER_GCC
 #    elif defined NOU_DOXYGEN
-#        define NOU_COMPILER NOU_COMPILER_DOXYGEN
-#    else
-#        define NOU_COMPILER NOU_COMPILER_UNKNOWN
+#    define NOU_COMPILER NOU_COMPILER_DOXYGEN
+#    else 
+#    define NOU_COMPILER NOU_COMPILER_UNKNOWN
 #    endif
 
 #endif
 
 /**
-\brief
+\brief 
 A macro that is used to export functions into shared libraries.
 
 \details
-Prefixing a function (or any exportable symbol) with this macro will cause it to be exported into a shared
+Prefixing a function (or any exportable symbol) with this macro will cause it to be exported into a shared 
 library if one is being build. If a shared library is not being built, but this macro is still in use, it
 may cause problems.
 
@@ -367,21 +362,21 @@
 */
 #ifndef NOU_EXPORT_FUNC
 
-#    if NOU_COMPILER == NOU_COMPILER_MSVC
-#        define NOU_EXPORT_FUNC __declspec(dllexport)
-#    else
-#        define NOU_EXPORT_FUNC
-#    endif
-
-#endif
-
-/**
-\brief
+#	if NOU_COMPILER == NOU_COMPILER_MSVC
+#		define NOU_EXPORT_FUNC __declspec(dllexport)
+#	else
+#	    define NOU_EXPORT_FUNC
+#	endif
+
+#endif
+
+/**
+\brief 
 A macro that is used to import functions a function from a library.
 
 \details
 Prefixing a function (or any exportable symbol) with this macro will cause it to be imported from a shared
-library if a library that is linked against contains the symbol. If no such symbol exists, but this macro is
+library if a library that is linked against contains the symbol. If no such symbol exists, but this macro is 
 still in use, it may cause problems.
 
 \author  Lukas Reichmann
@@ -390,11 +385,11 @@
 */
 #ifndef NOU_IMPORT_FUNC
 
-#    if NOU_COMPILER == NOU_COMPILER_MSVC
-#        define NOU_IMPORT_FUNC __declspec(dllimport)
-#    else
-#        define NOU_IMPORT_FUNC
-#    endif
+#	if NOU_COMPILER == NOU_COMPILER_MSVC
+#		define NOU_IMPORT_FUNC __declspec(dllimport)
+#	else
+#	    define NOU_IMPORT_FUNC
+#	endif
 
 #endif
 
@@ -403,9 +398,9 @@
 A macro that either exports or imports a function from a library (if desired).
 
 \details
-This macro will import, if NOU_EXPORT_SYMBOLS is defined and export if it is not. In addition to that, it
-will behave correctly depending on whether a shared or static library is being build by using
-NOU_EXPORT_SYMBOLS. Whether or not NOU_DLL and NOU_EXPORT_SYMBOLS are defined is handled by CMake and does
+This macro will import, if NOU_EXPORT_SYMBOLS is defined and export if it is not. In addition to that, it 
+will behave correctly depending on whether a shared or static library is being build by using 
+NOU_EXPORT_SYMBOLS. Whether or not NOU_DLL and NOU_EXPORT_SYMBOLS are defined is handled by CMake and does 
 not involve any user involvement.
 
 \author  Lukas Reichmann
@@ -425,10 +420,10 @@
 #endif
 
 /**
-\param ...
+\param ... 
 The expression to convert.
 
-\brief
+\brief 
 Converts any expression into a const char[].
 
 \author  Lukas Reichmann
@@ -436,11 +431,11 @@
 \since   1.1.0.0
 */
 #ifndef NOU_STRINGIFY
-#    define NOU_STRINGIFY(...) #    __VA_ARGS__
-#endif
-
-/**
-\brief
+#define NOU_STRINGIFY(...) #__VA_ARGS__
+#endif 
+
+/**
+\brief 
 Returns the result of __LINE__ as a C-string.
 
 \details
@@ -452,13 +447,13 @@
 */
 #ifndef NOU_LINE_STRING
 ///\cond
-#    define NOU_INTERNAL_LINE_STRING_HELPER(str) NOU_STRINGIFY(str)
+#define NOU_INTERNAL_LINE_STRING_HELPER(str) NOU_STRINGIFY(str)
 ///\endcond
-#    define NOU_LINE_STRING NOU_INTERNAL_LINE_STRING_HELPER(__LINE__)
-#endif
-
-/**
-\brief
+#define NOU_LINE_STRING NOU_INTERNAL_LINE_STRING_HELPER(__LINE__)
+#endif
+
+/**
+\brief 
 Expands to a string literal with the function signature of the function that this macro was placed in.
 
 \note
@@ -471,17 +466,17 @@
 */
 #ifndef NOU_FUNC_NAME
 
-#    if NOU_COMPILER == NOU_COMPILER_MSVC
-#        define NOU_FUNC_NAME __FUNCSIG__
-#    elif NOU_COMPILER == NOU_COMPILER_GCC
-#        define NOU_FUNC_NAME NOU_STRINGIFY(__PRETTY_FUNCTION__)
-#    elif NOU_COMPILER == NOU_COMPILER_CLANG
-#        define NOU_FUNC_NAME NOU_STRINGIFY(__PRETTY_FUNCTION__)
-#    elif NOU_COMPILER == NOU_COMPILER_DOXYGEN
-#        define NOU_FUNC_NAME <compiler dependent> // no proper value required
-#    else
-#        define NOU_FUNC_NAME __func__
-#    endif
+#	if NOU_COMPILER == NOU_COMPILER_MSVC
+#	define NOU_FUNC_NAME __FUNCSIG__
+#	elif NOU_COMPILER == NOU_COMPILER_GCC
+#	define NOU_FUNC_NAME NOU_STRINGIFY(__PRETTY_FUNCTION__)
+#	elif NOU_COMPILER == NOU_COMPILER_CLANG
+#	define NOU_FUNC_NAME NOU_STRINGIFY(__PRETTY_FUNCTION__)
+#	elif NOU_COMPILER == NOU_COMPILER_DOXYGEN
+#	define NOU_FUNC_NAME <compiler dependent> //no proper value required
+#	else
+#	define NOU_FUNC_NAME __func__
+#	endif
 
 #endif
 
