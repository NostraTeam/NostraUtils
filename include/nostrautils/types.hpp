#ifndef NOU_TYPES_HPP
#define NOU_TYPES_HPP

/**
\file nostrautils/types.hpp

\author  Lukas Reichmann
\version 1.1.0.0
\since   1.1.0.0

\brief
A component that provides the fundamental types that are used throughout the entire library.

\details
Since the C++ standard lacks clearly defined value boundaries for primitive datatypes, but it is desirable to
have such fixed boundaries, this component provides such types with a fixed width along all platforms. These
types are equivalent to their respective type in the STL (\ilc{nou::int32} is the same type as 
\ilc{std::int32_t}, or just \ilc{int32_t} from the C standard library for that matter).

\par_example
\code{.cpp}
int main()
{
    nou::int32 integer = 5; //nou::int32 is same as std::int32_t
    nou::float32 floatingPoint = 3.0f; //nou::float32 has no equivalent in the STL
}
\endcode
*/

#include <cstdint>
#include <type_traits>

namespace nou
{
<<<<<<< HEAD
    /**
    \brief
    A datatype that is exactly one byte large.

    \details
    This type should be used when allocating memory on a byte-level to enhance readability.

    <b>Example:</b>
    \code{.cpp}
    nou::byte memory[sizeof(nou::int32)]; //allocate enough memory to hold a nou::int32 as a byte array
    \endcode

    \author  Lukas Reichmann
    \version 1.1.0.0
    \since   1.1.0.0
    */
    using byte = unsigned char;

    /**
    \brief
    A datatype to store boolean values.

    \details
    This types behaves the same way that the build-in type <code>bool</code> does.

    \author  Lukas Reichmann
    \version 1.1.0.0
    \since   1.1.0.0
    */
    using boolean = bool;

    /**
    \brief
    A datatype that can store 8-bit characters.

    \author  Lukas Reichmann
    \version 1.1.0.0
    \since   1.1.0.0
    */
    using char8 = char;

    /**
    \brief
    A datatype that can store 16-bit characters.

    \author  Lukas Reichmann
    \version 1.1.0.0
    \since   1.1.0.0
    */
    using char16 = char16_t;

    /**
    \brief
    A datatype that can store 32-bit characters.

    \author  Lukas Reichmann
    \version 1.1.0.0
    \since   1.1.0.0
    */
    using char32 = char32_t;

    /**
    \brief
    A datatype that can store 8-bit signed integers.

    \author  Lukas Reichmann
    \version 1.1.0.0
    \since   1.1.0.0
    */
    using int8 = std::int8_t;

    /**
    \brief
    A datatype that can store 16-bit signed integers.

    \author  Lukas Reichmann
    \version 1.1.0.0
    \since   1.1.0.0
    */
    using int16 = std::int16_t;

    /**
    \brief
    A datatype that can store 32-bit signed integers.

    \author  Lukas Reichmann
    \version 1.1.0.0
    \since   1.1.0.0
    */
    using int32 = std::int32_t;

    /**
    \brief
    A datatype that can store 64-bit signed integers.

    \author  Lukas Reichmann
    \version 1.1.0.0
    \since   1.1.0.0
    */
    using int64 = std::int64_t;

    /**
    \brief
    A datatype that can store 8-bit unsigned integers.

    \author  Lukas Reichmann
    \version 1.1.0.0
    \since   1.1.0.0
    */
    using uint8 = std::uint8_t;

    /**
    \brief
    A datatype that can store 16-bit unsigned integers.

    \author  Lukas Reichmann
    \version 1.1.0.0
    \since   1.1.0.0
    */
    using uint16 = std::uint16_t;

    /**
    \brief
    A datatype that can store 32-bit unsigned integers.

    \author  Lukas Reichmann
    \version 1.1.0.0
    \since   1.1.0.0
    */
    using uint32 = std::uint32_t;

    /**
    \brief
    A datatype that can store 64-bit unsigned integers.

    \author  Lukas Reichmann
    \version 1.1.0.0
    \since   1.1.0.0
    */
    using uint64 = std::uint64_t;

    /**
    \brief
    A signed integer type that has the same size as a pointer.

    \author  Lukas Reichmann
    \version 1.1.0.0
    \since   1.1.0.0
    */
    using sizeType = std::size_t;

    /**
    \brief
    The type of <code>nullptr</code>.

    \author  Lukas Reichmann
    \version 1.1.0.0
    \since   1.1.0.0
    */
    using nullptrType = decltype(nullptr);

    /**
    \brief
    The type of the subtraction of two pointers.

    \author  Lukas Reichmann
    \version 1.1.0.0
    \since   1.1.0.0
    */
    using ptrdiffType = decltype(reinterpret_cast<int *>(0) - reinterpret_cast<int *>(0));

    namespace internal
    {
        /**
        \tparam SIZE The size of the desired floating point type in bytes.

        \brief
        A metafunction that returns a floating point type with the passed size \p SIZE.

        \details
        The returned type is in the member type alias <code>type</code>.

        If a size is passed that is smaller than any of the available floating point types, the smallest of
        the available types will be returned.

        If a size is passed that is larger than any of the available floating point types, the larges of the
        available types will be returned.

        \see nou::internal::ChooseFloat_t

        \author  Lukas Reichmann
        \version 1.1.0.0
        \since   1.1.0.0
        */
        template<int32 SIZE>
        struct ChooseFloat
            : std::conditional<sizeof(float) >= SIZE,
                               float,
                               typename std::conditional_t<sizeof(double) >= SIZE, double, long double>>
        {};

        /**
        \brief
        Defined as the resulting type of nou::internal::ChooseFloat.

        \see nou::internal::ChooseFloat

        \author  Lukas Reichmann
        \version 1.1.0.0
        \since   1.1.0.0
        */
        template<int32 SIZE>
        using ChooseFloat_t = typename ChooseFloat<SIZE>::type;
    } // namespace internal

    /**
    \brief
    A floating point datatype that is 32 bit large (if possible).

    \note
    If the compiler does not provide a 32 bit floating point type, this type will either be the largest
    possible type, in the case that there are only smaller type, or, in the case that there are only larger
    types it will be the smallest available type.

    \author  Lukas Reichmann
    \version 1.1.0.0
    \since   1.1.0.0
    */
    using float32 = internal::ChooseFloat_t<4>;

    /**
    \brief
    A floating point datatype that is 64 bit large (if possible).

    \note
    If the compiler does not provide a 64 bit floating point type, this type will either be the largest
    possible type, in the case that there are only smaller type, or, in the case that there are only larger
    types it will be the smallest available type.

    \author  Lukas Reichmann
    \version 1.1.0.0
    \since   1.1.0.0
    */
    using float64 = internal::ChooseFloat_t<8>;
} // namespace nou
=======
	/**
	\brief 
	A datatype that is exactly one byte large.

	\details
	This type should be used when allocating memory on a byte-level to enhance readability.

    \par_example
	\code{.cpp}
	nou::byte memory[sizeof(nou::int32)]; //allocate enough memory to hold a nou::int32 as a byte array
	\endcode

	\author  Lukas Reichmann
	\version 1.1.0.0
	\since   1.1.0.0
	*/
	using byte = unsigned char;

	/**
	\brief 
	A datatype to store boolean values.

	\details
	This types behaves the same way that the build-in type \ilc{bool} does.

	\author  Lukas Reichmann
	\version 1.1.0.0
	\since   1.1.0.0
	*/
	using boolean = bool;

	/**
	\brief 
	A datatype that can store 8-bit characters.

	\author  Lukas Reichmann
	\version 1.1.0.0
	\since   1.1.0.0
	*/
	using char8 = char;

	/**
	\brief 
	A datatype that can store 16-bit characters.

	\author  Lukas Reichmann
	\version 1.1.0.0
	\since   1.1.0.0
	*/
	using char16 = char16_t;

	/**
	\brief 
	A datatype that can store 32-bit characters.

	\author  Lukas Reichmann
	\version 1.1.0.0
	\since   1.1.0.0
	*/
	using char32 = char32_t;

	/**
	\brief 
	A datatype that can store 8-bit signed integers.

	\author  Lukas Reichmann
	\version 1.1.0.0
	\since   1.1.0.0
	*/
	using int8 = std::int8_t;

	/**
	\brief 
	A datatype that can store 16-bit signed integers.

	\author  Lukas Reichmann
	\version 1.1.0.0
	\since   1.1.0.0
	*/
	using int16 = std::int16_t;

	/**
	\brief 
	A datatype that can store 32-bit signed integers.

	\author  Lukas Reichmann
	\version 1.1.0.0
	\since   1.1.0.0
	*/
	using int32 = std::int32_t;

	/**
	\brief 
	A datatype that can store 64-bit signed integers.

	\author  Lukas Reichmann
	\version 1.1.0.0
	\since   1.1.0.0
	*/
	using int64 = std::int64_t;

	/**
	\brief 
	A datatype that can store 8-bit unsigned integers.

	\author  Lukas Reichmann
	\version 1.1.0.0
	\since   1.1.0.0
	*/
	using uint8 = std::uint8_t;

	/**
	\brief 
	A datatype that can store 16-bit unsigned integers.

	\author  Lukas Reichmann
	\version 1.1.0.0
	\since   1.1.0.0
	*/
	using uint16 = std::uint16_t;

	/**
	\brief 
	A datatype that can store 32-bit unsigned integers.

	\author  Lukas Reichmann
	\version 1.1.0.0
	\since   1.1.0.0
	*/
	using uint32 = std::uint32_t;

	/**
	\brief 
	A datatype that can store 64-bit unsigned integers.

	\author  Lukas Reichmann
	\version 1.1.0.0
	\since   1.1.0.0
	*/
	using uint64 = std::uint64_t;

	/**
	\brief 
	A signed integer type that has the same size as a pointer.

	\author  Lukas Reichmann
	\version 1.1.0.0
	\since   1.1.0.0
	*/
	using sizeType = std::size_t;

	/**
	\brief
	The type of \ilc{nullptr}.

	\author  Lukas Reichmann
	\version 1.1.0.0
	\since   1.1.0.0
	*/
	using nullptrType = decltype(nullptr);

	/**
	\brief
	The type of the subtraction of two pointers.

	\author  Lukas Reichmann
	\version 1.1.0.0
	\since   1.1.0.0
	*/
	using ptrdiffType = decltype(reinterpret_cast<int*>(0) - reinterpret_cast<int*>(0));

	namespace internal
	{
		/**
		\tparam SIZE The size of the desired floating point type in bytes.

		\brief 
		A metafunction that returns a floating point type with the passed size \p SIZE.

		\details
		The returned type is in the member type alias \ilc{type}.

		If a size is passed that is smaller than any of the available floating point types, the smallest of 
		the available types will be returned.

		If a size is passed that is larger than any of the available floating point types, the larges of the
		available types will be returned.

		\see nou::internal::ChooseFloat_t

		\author  Lukas Reichmann
		\version 1.1.0.0
		\since   1.1.0.0
		*/
		template<int32 SIZE>
		struct ChooseFloat :
			std::conditional<sizeof(float) >= SIZE,
				float,
				typename std::conditional_t<sizeof(double) >= SIZE,
					double,
					long double
				>
			> {};

		/**
		\brief 
		Defined as the resulting type of nou::internal::ChooseFloat.

		\see nou::internal::ChooseFloat

		\author  Lukas Reichmann
		\version 1.1.0.0
		\since   1.1.0.0
		*/
		template<int32 SIZE>
		using ChooseFloat_t = typename ChooseFloat<SIZE>::type;
	}

	/**
	\brief
	A floating point datatype that is 32 bit large (if possible).

	\note
	If the compiler does not provide a 32 bit floating point type, this type will either be the largest 
	possible type, in the case that there are only smaller type, or, in the case that there are only larger 
	types it will be the smallest available type.

	\author  Lukas Reichmann
	\version 1.1.0.0
	\since   1.1.0.0
	*/
	using float32 = internal::ChooseFloat_t<4>;

	/**
	\brief
	A floating point datatype that is 64 bit large (if possible).

	\note
	If the compiler does not provide a 64 bit floating point type, this type will either be the largest
	possible type, in the case that there are only smaller type, or, in the case that there are only larger
	types it will be the smallest available type.

	\author  Lukas Reichmann
	\version 1.1.0.0
	\since   1.1.0.0
	*/
	using float64 = internal::ChooseFloat_t<8>;
}
>>>>>>> 48c302a8

#endif<|MERGE_RESOLUTION|>--- conflicted
+++ resolved
@@ -14,7 +14,7 @@
 \details
 Since the C++ standard lacks clearly defined value boundaries for primitive datatypes, but it is desirable to
 have such fixed boundaries, this component provides such types with a fixed width along all platforms. These
-types are equivalent to their respective type in the STL (\ilc{nou::int32} is the same type as 
+types are equivalent to their respective type in the STL (\ilc{nou::int32} is the same type as
 \ilc{std::int32_t}, or just \ilc{int32_t} from the C standard library for that matter).
 
 \par_example
@@ -32,7 +32,6 @@
 
 namespace nou
 {
-<<<<<<< HEAD
     /**
     \brief
     A datatype that is exactly one byte large.
@@ -40,7 +39,7 @@
     \details
     This type should be used when allocating memory on a byte-level to enhance readability.
 
-    <b>Example:</b>
+    \par_example
     \code{.cpp}
     nou::byte memory[sizeof(nou::int32)]; //allocate enough memory to hold a nou::int32 as a byte array
     \endcode
@@ -56,7 +55,7 @@
     A datatype to store boolean values.
 
     \details
-    This types behaves the same way that the build-in type <code>bool</code> does.
+    This types behaves the same way that the build-in type \ilc{bool} does.
 
     \author  Lukas Reichmann
     \version 1.1.0.0
@@ -186,7 +185,7 @@
 
     /**
     \brief
-    The type of <code>nullptr</code>.
+    The type of \ilc{nullptr}.
 
     \author  Lukas Reichmann
     \version 1.1.0.0
@@ -213,7 +212,7 @@
         A metafunction that returns a floating point type with the passed size \p SIZE.
 
         \details
-        The returned type is in the member type alias <code>type</code>.
+        The returned type is in the member type alias \ilc{type}.
 
         If a size is passed that is smaller than any of the available floating point types, the smallest of
         the available types will be returned.
@@ -278,255 +277,5 @@
     */
     using float64 = internal::ChooseFloat_t<8>;
 } // namespace nou
-=======
-	/**
-	\brief 
-	A datatype that is exactly one byte large.
-
-	\details
-	This type should be used when allocating memory on a byte-level to enhance readability.
-
-    \par_example
-	\code{.cpp}
-	nou::byte memory[sizeof(nou::int32)]; //allocate enough memory to hold a nou::int32 as a byte array
-	\endcode
-
-	\author  Lukas Reichmann
-	\version 1.1.0.0
-	\since   1.1.0.0
-	*/
-	using byte = unsigned char;
-
-	/**
-	\brief 
-	A datatype to store boolean values.
-
-	\details
-	This types behaves the same way that the build-in type \ilc{bool} does.
-
-	\author  Lukas Reichmann
-	\version 1.1.0.0
-	\since   1.1.0.0
-	*/
-	using boolean = bool;
-
-	/**
-	\brief 
-	A datatype that can store 8-bit characters.
-
-	\author  Lukas Reichmann
-	\version 1.1.0.0
-	\since   1.1.0.0
-	*/
-	using char8 = char;
-
-	/**
-	\brief 
-	A datatype that can store 16-bit characters.
-
-	\author  Lukas Reichmann
-	\version 1.1.0.0
-	\since   1.1.0.0
-	*/
-	using char16 = char16_t;
-
-	/**
-	\brief 
-	A datatype that can store 32-bit characters.
-
-	\author  Lukas Reichmann
-	\version 1.1.0.0
-	\since   1.1.0.0
-	*/
-	using char32 = char32_t;
-
-	/**
-	\brief 
-	A datatype that can store 8-bit signed integers.
-
-	\author  Lukas Reichmann
-	\version 1.1.0.0
-	\since   1.1.0.0
-	*/
-	using int8 = std::int8_t;
-
-	/**
-	\brief 
-	A datatype that can store 16-bit signed integers.
-
-	\author  Lukas Reichmann
-	\version 1.1.0.0
-	\since   1.1.0.0
-	*/
-	using int16 = std::int16_t;
-
-	/**
-	\brief 
-	A datatype that can store 32-bit signed integers.
-
-	\author  Lukas Reichmann
-	\version 1.1.0.0
-	\since   1.1.0.0
-	*/
-	using int32 = std::int32_t;
-
-	/**
-	\brief 
-	A datatype that can store 64-bit signed integers.
-
-	\author  Lukas Reichmann
-	\version 1.1.0.0
-	\since   1.1.0.0
-	*/
-	using int64 = std::int64_t;
-
-	/**
-	\brief 
-	A datatype that can store 8-bit unsigned integers.
-
-	\author  Lukas Reichmann
-	\version 1.1.0.0
-	\since   1.1.0.0
-	*/
-	using uint8 = std::uint8_t;
-
-	/**
-	\brief 
-	A datatype that can store 16-bit unsigned integers.
-
-	\author  Lukas Reichmann
-	\version 1.1.0.0
-	\since   1.1.0.0
-	*/
-	using uint16 = std::uint16_t;
-
-	/**
-	\brief 
-	A datatype that can store 32-bit unsigned integers.
-
-	\author  Lukas Reichmann
-	\version 1.1.0.0
-	\since   1.1.0.0
-	*/
-	using uint32 = std::uint32_t;
-
-	/**
-	\brief 
-	A datatype that can store 64-bit unsigned integers.
-
-	\author  Lukas Reichmann
-	\version 1.1.0.0
-	\since   1.1.0.0
-	*/
-	using uint64 = std::uint64_t;
-
-	/**
-	\brief 
-	A signed integer type that has the same size as a pointer.
-
-	\author  Lukas Reichmann
-	\version 1.1.0.0
-	\since   1.1.0.0
-	*/
-	using sizeType = std::size_t;
-
-	/**
-	\brief
-	The type of \ilc{nullptr}.
-
-	\author  Lukas Reichmann
-	\version 1.1.0.0
-	\since   1.1.0.0
-	*/
-	using nullptrType = decltype(nullptr);
-
-	/**
-	\brief
-	The type of the subtraction of two pointers.
-
-	\author  Lukas Reichmann
-	\version 1.1.0.0
-	\since   1.1.0.0
-	*/
-	using ptrdiffType = decltype(reinterpret_cast<int*>(0) - reinterpret_cast<int*>(0));
-
-	namespace internal
-	{
-		/**
-		\tparam SIZE The size of the desired floating point type in bytes.
-
-		\brief 
-		A metafunction that returns a floating point type with the passed size \p SIZE.
-
-		\details
-		The returned type is in the member type alias \ilc{type}.
-
-		If a size is passed that is smaller than any of the available floating point types, the smallest of 
-		the available types will be returned.
-
-		If a size is passed that is larger than any of the available floating point types, the larges of the
-		available types will be returned.
-
-		\see nou::internal::ChooseFloat_t
-
-		\author  Lukas Reichmann
-		\version 1.1.0.0
-		\since   1.1.0.0
-		*/
-		template<int32 SIZE>
-		struct ChooseFloat :
-			std::conditional<sizeof(float) >= SIZE,
-				float,
-				typename std::conditional_t<sizeof(double) >= SIZE,
-					double,
-					long double
-				>
-			> {};
-
-		/**
-		\brief 
-		Defined as the resulting type of nou::internal::ChooseFloat.
-
-		\see nou::internal::ChooseFloat
-
-		\author  Lukas Reichmann
-		\version 1.1.0.0
-		\since   1.1.0.0
-		*/
-		template<int32 SIZE>
-		using ChooseFloat_t = typename ChooseFloat<SIZE>::type;
-	}
-
-	/**
-	\brief
-	A floating point datatype that is 32 bit large (if possible).
-
-	\note
-	If the compiler does not provide a 32 bit floating point type, this type will either be the largest 
-	possible type, in the case that there are only smaller type, or, in the case that there are only larger 
-	types it will be the smallest available type.
-
-	\author  Lukas Reichmann
-	\version 1.1.0.0
-	\since   1.1.0.0
-	*/
-	using float32 = internal::ChooseFloat_t<4>;
-
-	/**
-	\brief
-	A floating point datatype that is 64 bit large (if possible).
-
-	\note
-	If the compiler does not provide a 64 bit floating point type, this type will either be the largest
-	possible type, in the case that there are only smaller type, or, in the case that there are only larger
-	types it will be the smallest available type.
-
-	\author  Lukas Reichmann
-	\version 1.1.0.0
-	\since   1.1.0.0
-	*/
-	using float64 = internal::ChooseFloat_t<8>;
-}
->>>>>>> 48c302a8
 
 #endif