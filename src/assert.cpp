#ifndef NOU_ASSERT_HPP
#    include "nostrautils/assert.hpp"
#endif

#include <cstdlib>
#include <iostream>

namespace nou
{
    boolean AssertionSettings::breakOnFail = false;

    boolean AssertionSettings::printOnFail = true;

    boolean AssertionSettings::exitOnFail = false;

    int AssertionSettings::exitCode = -1;

<<<<<<< HEAD
    AssertionSettings::CallbackType AssertionSettings::callbackOnFail = nullptr;
=======
    boolean AssertionSettings::abortOnFail = false;

	AssertionSettings::CallbackType AssertionSettings::callbackOnFail = nullptr;
>>>>>>> 48c302a8

    namespace internal
    {
        void debugbreak()
        {
#if NOU_COMPILER == NOU_COMPILER_MSVC
            __debugbreak();
#endif
<<<<<<< HEAD
        }

        void assertImpl(boolean b, const char8 *msg, const char8 *fnName, uint32 line, const char8 *file)
        {
            if(!b)
            {
                if(AssertionSettings::printOnFail)
                    std::cout << msg << "\n";

                if(AssertionSettings::callbackOnFail)
                    AssertionSettings::callbackOnFail(msg, fnName, line, file);

                if(AssertionSettings::breakOnFail)
                    debugbreak();

                if(AssertionSettings::exitOnFail)
                    std::exit(AssertionSettings::exitCode);
            }
        }
    } // namespace internal
} // namespace nou
=======
		}

		void assertImpl(boolean b, const char8 *msg, const char8 *fnName, uint32 line, const char8 *file)
		{
			if (!b)
			{
				if (AssertionSettings::printOnFail)
					std::cout << msg << "\n";

				if (AssertionSettings::callbackOnFail)
					AssertionSettings::callbackOnFail(msg, fnName, line, file);

				if (AssertionSettings::breakOnFail)
					debugbreak();

				if (AssertionSettings::exitOnFail)
					std::exit(AssertionSettings::exitCode);

                if (AssertionSettings::abortOnFail)
                    std::exit(AssertionSettings::exitCode);
			}
		}
	}
}
>>>>>>> 48c302a8
<|MERGE_RESOLUTION|>--- conflicted
+++ resolved
@@ -15,13 +15,9 @@
 
     int AssertionSettings::exitCode = -1;
 
-<<<<<<< HEAD
-    AssertionSettings::CallbackType AssertionSettings::callbackOnFail = nullptr;
-=======
     boolean AssertionSettings::abortOnFail = false;
 
-	AssertionSettings::CallbackType AssertionSettings::callbackOnFail = nullptr;
->>>>>>> 48c302a8
+    AssertionSettings::CallbackType AssertionSettings::callbackOnFail = nullptr;
 
     namespace internal
     {
@@ -30,7 +26,6 @@
 #if NOU_COMPILER == NOU_COMPILER_MSVC
             __debugbreak();
 #endif
-<<<<<<< HEAD
         }
 
         void assertImpl(boolean b, const char8 *msg, const char8 *fnName, uint32 line, const char8 *file)
@@ -48,33 +43,10 @@
 
                 if(AssertionSettings::exitOnFail)
                     std::exit(AssertionSettings::exitCode);
+
+                if(AssertionSettings::abortOnFail)
+                    std::exit(AssertionSettings::exitCode);
             }
         }
     } // namespace internal
-} // namespace nou
-=======
-		}
-
-		void assertImpl(boolean b, const char8 *msg, const char8 *fnName, uint32 line, const char8 *file)
-		{
-			if (!b)
-			{
-				if (AssertionSettings::printOnFail)
-					std::cout << msg << "\n";
-
-				if (AssertionSettings::callbackOnFail)
-					AssertionSettings::callbackOnFail(msg, fnName, line, file);
-
-				if (AssertionSettings::breakOnFail)
-					debugbreak();
-
-				if (AssertionSettings::exitOnFail)
-					std::exit(AssertionSettings::exitCode);
-
-                if (AssertionSettings::abortOnFail)
-                    std::exit(AssertionSettings::exitCode);
-			}
-		}
-	}
-}
->>>>>>> 48c302a8
+} // namespace nou