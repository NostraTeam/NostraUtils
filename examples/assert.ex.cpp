--- conflicted
+++ resolved
@@ -48,15 +48,10 @@
     // set the exit code that is used when the behavior exitOnFail is triggered; by default this is -1
     nou::AssertionSettings::exitCode = 5;
 
-<<<<<<< HEAD
+    // exits the program using abort(); by default this is always disabled
+    // Note that during this example, abort() will never be called since exit() will be called first
+    nou::AssertionSettings::abortOnFail = true;
+
     someFunction(5);  // assertion fails
     someFunction(10); // assertion succeeds
-=======
-    //exits the program using abort(); by default this is always disabled
-    //Note that during this example, abort() will never be called since exit() will be called first
-    nou::AssertionSettings::abortOnFail = true;
-
-	someFunction(5);  //assertion fails
-	someFunction(10); //assertion succeeds
->>>>>>> 48c302a8
 }